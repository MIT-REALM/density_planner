from motion_planning.utils import sample_pdf, pred2grid
from motion_planning.simulation_objects import Environment, EgoVehicle
from motion_planning.example_objects import create_environment, create_crossing4w, create_pedRL, create_street, create_turnR, create_pedLR
import hyperparams
import torch
from env.environment import Environment as Env
from plots.plot_functions import plot_grid
from systems.sytem_CAR import Car
import pickle
import os
import logging
import sys
from MotionPlannerGrad import MotionPlannerGrad
from MotionPlannerNLP import MotionPlannerNLP, MotionPlannerMPC
#import MotionPlannerNLP
import numpy as np



if __name__ == '__main__':
    args = hyperparams.parse_args()
    # os.environ["CUDA_VISIBLE_DEVICES"] = args.gpus
    args.device = "cpu"  # "cuda" if torch.cuda.is_available() else

    torch.manual_seed(args.random_seed)
    np.random.seed(args.random_seed)

    plot = True
    path_log = None
    num_initial = 10  # number of different initial state which will be evaluated

    ### loop through different environments
    for k in range(1):
        results = {}
        results["grad"] = {"time": [], "cost": [], "u": []}

        ### create environment and motion planning problem
        env = Env(args, init_time=0, end_time=12)
        # Compute grid from trajectory data
        env.run()
<<<<<<< HEAD
        #env = create_environment(args, timestep=100)  # @Andres: replace / adapt to use real data
=======
>>>>>>> 4d585b8e
        plot_grid(env, args, timestep=0, save=False)
        plot_grid(env, args, timestep=20, save=False)
        plot_grid(env, args, timestep=40, save=False)
        plot_grid(env, args, timestep=60, save=False)
        plot_grid(env, args, timestep=80, save=False)
<<<<<<< HEAD
        plot_grid(env, args, save=False)
=======
        #plot_grid(env, args, save=False)
>>>>>>> 4d585b8e

        xref0 = torch.tensor([0, -28, 1.5, 3, 0]).reshape(1, -1, 1).type(torch.FloatTensor)
        xrefN = torch.tensor([0., 8, 4, 1, 0]).reshape(1, -1, 1)
        ego = EgoVehicle(xref0, xrefN, env, args)

        ### plan motion with density planner
        planner_grad = MotionPlannerGrad(ego, name="grad%d" % k, plot=plot, path_log=path_log)
        if k == 0:
            path_log = planner_grad.path_log

        up_grad, cost_grad, time_grad = planner_grad.plan_motion()

        results["grad"]["u"].append(up_grad)
        results["grad"]["time"].append(time_grad)

        ### compare with other motion planners from different initial states
        for j in range(num_initial):
            if j == 5:
                xe0 = torch.zeros(1, ego.system.DIM_X, 1)
            else:
                xe0 = ego.system.sample_xe0(1)
                xe0[:, 4, :] = 0

            ### evaluate trajectory for planner_grad
            cost = planner_grad.validate_traj(up_grad, xe0=xe0)
            results["grad"]["cost"].append(cost)

        with open(path_log + "results%d" % k, "wb") as f:
            pickle.dump(results, f)
        for key_method in results.keys():
            print("#### Method: %s" % key_method)
            print("Average time: %.2f" % np.array(results[key_method]["time"]).mean())
            if key_method != "grad":
                print("Failure rate: %.2f" % ((np.array(results[key_method]["u"]) == None).sum() / num_initial))
    print("end")

'''
gradients wrt u_params:
when u_params = torch.tensor([[[-1.0360, -0.0408, -0.0418, -0.0420, -0.0422, -0.0425,  1.9573,
          -0.0381, -0.0294, -0.0114],
         [-1.9572, -0.9625,  0.0329,  0.0284,  0.0240,  0.0196,  1.0143,
           0.0094,  2.0056,  1.0018]]])

cost_coll --> tensor([[[-1.3976, -1.4109, -1.4588, -1.4843, -1.5194, -1.5642, -1.5418,
          -0.9931, -0.2097,  0.0000],
         [ 3.6451,  3.0688,  2.5036,  1.9473,  1.4009,  0.8655,  0.3345,
           0.1061,  0.0185,  0.0000]]])
            --> weight to get grad < 0.1 = 1e-2
            --> factor for importance: 1...5
cost_goal --> tensor([[[ 103.9837,  128.7704,  135.6620,  138.9141,  143.0755,  148.0411,
           153.3208,  136.8134,  103.5397,   39.7553],
         [-189.7535, -168.2200, -151.3658, -135.7018, -121.2646, -108.0862,
           -89.4044,  -62.6490,  -37.9397,  -12.6351]]])
            --> weight to get grad < 0.1 = 1e-4
            --> factor for importance: 1
cost_uref --> tensor([[[-20.7200,  -0.8160,  -0.8360,  -0.8400,  -0.8440,  -0.8500,  39.1460,
           -0.7620,  -0.5880,  -0.2280],
         [-39.1440, -19.2500,   0.6580,   0.5680,   0.4800,   0.3920,  20.2860,
            0.1880,  40.1120,  20.0360]]])           
            --> weight to get grad < 0.1 = 1e-3 
            --> factor for importance: 1e-1
cost_bounds --> tensor([[[ 0.0000,  0.0000,  0.0000,  0.0000,  0.0000,  0.0000,  0.0000,
           0.0000,  0.0000,  0.0000],
         [-0.8166, -0.8166, -0.5443, -0.1355, -0.0011,  0.0000,  0.0000,
           0.0000,  0.0000,  0.0000]]])           
            --> weight to get grad < 0.1 = 1e-1 
            --> factor for importance: 10
cost_obs_dist --> tensor([[[-30.6858,  -5.5381,  -1.3426,  -4.6947,  -2.4206],
         [ -1.9916,  -6.3574,  -6.8133,  -0.6762,   0.1909]]])
            --> weight: 1e-3
'''

<|MERGE_RESOLUTION|>--- conflicted
+++ resolved
@@ -1,9 +1,10 @@
 from motion_planning.utils import sample_pdf, pred2grid
 from motion_planning.simulation_objects import Environment, EgoVehicle
-from motion_planning.example_objects import create_environment, create_crossing4w, create_pedRL, create_street, create_turnR, create_pedLR
+from motion_planning.example_objects import create_environment, create_crossing4w, create_pedRL, create_street, \
+    create_turnR, create_pedLR
+from env.environment import Environment as Env
 import hyperparams
 import torch
-from env.environment import Environment as Env
 from plots.plot_functions import plot_grid
 from systems.sytem_CAR import Car
 import pickle
@@ -12,10 +13,8 @@
 import sys
 from MotionPlannerGrad import MotionPlannerGrad
 from MotionPlannerNLP import MotionPlannerNLP, MotionPlannerMPC
-#import MotionPlannerNLP
+# import MotionPlannerNLP
 import numpy as np
-
-
 
 if __name__ == '__main__':
     args = hyperparams.parse_args()
@@ -38,20 +37,12 @@
         env = Env(args, init_time=0, end_time=12)
         # Compute grid from trajectory data
         env.run()
-<<<<<<< HEAD
-        #env = create_environment(args, timestep=100)  # @Andres: replace / adapt to use real data
-=======
->>>>>>> 4d585b8e
         plot_grid(env, args, timestep=0, save=False)
         plot_grid(env, args, timestep=20, save=False)
         plot_grid(env, args, timestep=40, save=False)
         plot_grid(env, args, timestep=60, save=False)
         plot_grid(env, args, timestep=80, save=False)
-<<<<<<< HEAD
-        plot_grid(env, args, save=False)
-=======
         #plot_grid(env, args, save=False)
->>>>>>> 4d585b8e
 
         xref0 = torch.tensor([0, -28, 1.5, 3, 0]).reshape(1, -1, 1).type(torch.FloatTensor)
         xrefN = torch.tensor([0., 8, 4, 1, 0]).reshape(1, -1, 1)
